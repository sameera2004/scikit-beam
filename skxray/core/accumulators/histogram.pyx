--- conflicted
+++ resolved
@@ -13,13 +13,10 @@
 
 
 ctypedef fused xnumtype:
-<<<<<<< HEAD
-=======
     np.int_t
     np.float_t
 
 ctypedef fused ynumtype:
->>>>>>> c1c5e890
     np.int_t
     np.float_t
 
@@ -127,7 +124,6 @@
             raise NotImplementedError()
         return
 
-<<<<<<< HEAD
 
     def _fillnd(self, coords, np.ndarray[wnumtype, ndim=1] weight,
             np.ndarray[xnumtype, ndim=1] dummy):
@@ -153,8 +149,7 @@
         '''
         return
 
-=======
->>>>>>> c1c5e890
+
     def _fill1d(self, np.ndarray[xnumtype, ndim=1] xval,
                 np.ndarray[wnumtype, ndim=1] weight):
         cdef np.ndarray[np.float_t, ndim=1] data = self.values
@@ -173,6 +168,7 @@
             for i in range(xlen):
                 fillonecy(px[i], pw[i], pdata, low, high, binsize)
         return
+
 
     def _fill2d(self, np.ndarray[xnumtype, ndim=1] xval,
                 np.ndarray[ynumtype, ndim=1] yval,
@@ -226,12 +222,6 @@
         return [bin_edges_to_centers(edge) for edge in self.edges]
 
 
-<<<<<<< HEAD
-cdef void fillonecy(xnumtype xval, wnumtype weight,
-        np.float_t* pdata,
-        float low, float high, float binsize):
-    if not (low <= xval < high):
-=======
 cdef long find_indices(xnumtype pos, float low, float high, float binsize):
     if not (low <= pos < high):
         return -1
@@ -242,7 +232,6 @@
                     float low, float high, float binsize):
     iidx = find_indices(xval, low, high, binsize)
     if iidx == -1:
->>>>>>> c1c5e890
         return
     pdata[iidx] += weight
     return
